--- conflicted
+++ resolved
@@ -32,12 +32,9 @@
         aws_secret_access_key=args.aws_secret_access_key,
         cassandra_data_path=args.cassandra_data_path,
         nodetool_path=args.nodetool_path,
-<<<<<<< HEAD
+        cassandra_bin_dir=args.cassandra_bin_dir,
+        backup_schema=args.backup_schema,
         connection_pool_size=args.connection_pool_size
-=======
-        cassandra_bin_dir=args.cassandra_bin_dir,
-        backup_schema=args.backup_schema
->>>>>>> 924df526
     )
 
     if create_snapshot:
@@ -143,15 +140,13 @@
                                action='store_true',
                                help='create a new snapshot')
 
-<<<<<<< HEAD
+    backup_parser.add_argument('--backup-schema',
+                               action='store_true',
+                               help='Backup (thrift) schema of selected keyspaces')
+
     backup_parser.add_argument('--connection-pool-size',
                                default=12,
                                help='Number of simultaneous connections to cassandra nodes.')
-=======
-    backup_parser.add_argument('--backup-schema',
-                               action='store_true',
-                               help='Backup (thrift) schema of selected keyspaces')
->>>>>>> 924df526
 
     # restore snapshot arguments
     restore_parser = subparsers.add_parser('restore', help='restores a snapshot')
