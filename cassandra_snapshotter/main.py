from collections import defaultdict
from fabric.api import env
import logging
from snapshotting import BackupWorker, RestoreWorker
from snapshotting import Snapshot
from snapshotting import SnapshotCollection
<<<<<<< HEAD
from utils import base_parser, get_s3_connection_host
=======
from utils import add_s3_arguments
from utils import base_parser as _base_parser
>>>>>>> e2767b3b


def run_backup(args):
    if args.user:
        env.user = args.user

    if args.password:
        env.password = args.password

    env.hosts = sorted(args.hosts.split(','))

    if args.new_snapshot:
        create_snapshot = True
    else:
        existing_snapshot = SnapshotCollection(
            args.aws_access_key_id,
            args.aws_secret_access_key,
            args.s3_base_path,
            args.s3_bucket_name
        ).get_snapshot_for(
            hosts=env.hosts,
            keyspaces=args.keyspaces,
            table=args.table
        )
        create_snapshot = existing_snapshot is None

    worker = BackupWorker(
        aws_access_key_id=args.aws_access_key_id,
        aws_secret_access_key=args.aws_secret_access_key,
        s3_bucket_region=args.s3_bucket_region,
        s3_connection_host=get_s3_connection_host(args.s3_bucket_region),
        cassandra_data_path=args.cassandra_data_path,
        nodetool_path=args.nodetool_path,
        cassandra_bin_dir=args.cassandra_bin_dir,
        backup_schema=args.backup_schema,
        connection_pool_size=args.connection_pool_size
    )

    if create_snapshot:
        logging.info('make a new snapshot')
        snapshot = Snapshot(
            base_path=args.s3_base_path,
            s3_bucket=args.s3_bucket_name,
            hosts=env.hosts,
            keyspaces=args.keyspaces,
            table=args.table
        )
        worker.snapshot(snapshot)
    else:
        logging.info('add incrementals to snapshot %s' % existing_snapshot)
        worker.update_snapshot(existing_snapshot)


def list_backups(args):
    snapshots = SnapshotCollection(
        args.aws_access_key_id,
        args.aws_secret_access_key,
        args.s3_base_path,
        args.s3_bucket_name
    )
    path_snapshots = defaultdict(list)

    for snapshot in snapshots:
        base_path = '/'.join(snapshot.base_path.split('/')[:-1])
        path_snapshots[base_path].append(snapshot)

    for path, snapshots in path_snapshots.iteritems():
        print '-----------[%s]-----------' % path
        for snapshot in snapshots:
            print '\t %r hosts:%r keyspaces:%r table:%r' % (snapshot, snapshot.hosts, snapshot.keyspaces, snapshot.table)
        print '------------------------' + '-' * len(path)


def restore_backup(args):
    snapshots = SnapshotCollection(
        args.aws_access_key_id,
        args.aws_secret_access_key,
        args.s3_base_path,
        args.s3_bucket_name
    )

    if args.snapshot_name == 'LATEST':
        snapshot = snapshots.get_latest()
    else:
        snapshot = snapshots.get_snapshot_by_name(args.backup_name)

    worker = RestoreWorker(aws_access_key_id=args.aws_access_key_id,
                           aws_secret_access_key=args.aws_secret_access_key,
                           snapshot=snapshot)

    if args.hosts:
        hosts = args.hosts.split(',')
    else:
        hosts = snapshot.hosts

    target_hosts = args.target_hosts.split(',')

    worker.restore(args.keyspace, args.table, hosts, target_hosts)


def main():
    base_parser = add_s3_arguments(_base_parser)
    subparsers = base_parser.add_subparsers(title='subcommands',
                                       dest='subcommand')

    subparsers.add_parser('list', help='list existing backups')

    backup_parser = subparsers.add_parser('backup', help='create a snapshot')

    # snapshot / backup arguments
    backup_parser.add_argument('--hosts',
                               required=True,
                               help='The comma separated list of hosts to snapshot')

    backup_parser.add_argument('--keyspaces',
                               default='',
                               help='The keyspaces to backup (omit to backup all)')

    backup_parser.add_argument('--table',
                               default='',
                               help='The table (column family) to backup')

    backup_parser.add_argument('--cassandra-data-path',
                               default='/var/lib/cassandra/data/',
                               help='cassandra data path.')

    backup_parser.add_argument('--nodetool-path',
                               default=None,
                               help='nodetool path.')

    backup_parser.add_argument('--cassandra-bin-dir',
                               default='/usr/bin',
                               help='cassandra binaries directory')

    backup_parser.add_argument('--user',
                               help='the ssh user to loging on nodes')

    backup_parser.add_argument('--password',
                                default='',
                                help='user password to connect with hosts')

    backup_parser.add_argument('--new-snapshot',
                               action='store_true',
                               help='create a new snapshot')

    backup_parser.add_argument('--backup-schema',
                               action='store_true',
                               help='Backup (thrift) schema of selected keyspaces')

    backup_parser.add_argument('--connection-pool-size',
                               default=12,
                               help='Number of simultaneous connections to cassandra nodes.')

    # restore snapshot arguments
    restore_parser = subparsers.add_parser('restore', help='restores a snapshot')
    restore_parser.add_argument('--snapshot-name',
                                default='LATEST',
                                help='The name (date/time) of the snapshot (and incrementals) to restore')
    restore_parser.add_argument('--keyspace',
                                required=True,
                                help='The keyspace to restore')
    restore_parser.add_argument('--table',
                                default='',
                                help='The table (column family) to restore; leave blank for all')
    restore_parser.add_argument('--hosts',
                                default='',
                                help='Comma separated list of hosts to restore from; leave empty for all')
    restore_parser.add_argument('--target-hosts',
                                required=True,
                                help="The comma separated list of hosts to restore into")

    args = base_parser.parse_args()
    subcommand = args.subcommand

    if args.verbose:
        logging.basicConfig(level=logging.INFO)

    if subcommand == 'backup':
        run_backup(args)
    elif subcommand == 'list':
        list_backups(args)
    elif subcommand == 'restore':
        restore_backup(args)

if __name__ == '__main__':
    main()<|MERGE_RESOLUTION|>--- conflicted
+++ resolved
@@ -4,12 +4,9 @@
 from snapshotting import BackupWorker, RestoreWorker
 from snapshotting import Snapshot
 from snapshotting import SnapshotCollection
-<<<<<<< HEAD
-from utils import base_parser, get_s3_connection_host
-=======
 from utils import add_s3_arguments
 from utils import base_parser as _base_parser
->>>>>>> e2767b3b
+from utils import get_s3_connection_host
 
 
 def run_backup(args):
